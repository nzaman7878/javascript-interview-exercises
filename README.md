<<<<<<< HEAD
=======
# 🚀 JavaScript 4-Week Mastery Roadmap

This repository contains my **4-week structured JavaScript learning plan**, complete with concepts, practice exercises, and mini-projects.  
By following this plan, I aim to build a **solid foundation in JavaScript**, gain hands-on experience with **modern web APIs**, and create **10–15 real projects** to strengthen my GitHub portfolio before moving to frameworks like **React.js**.

---

## 📅 Week 1: Core Foundations

### 🔹 Topics
- Variables & Data Types (`let`, `const`, `typeof`)
- Operators & Expressions (arithmetic, comparison, logical)
- Strings (`.length`, `.toUpperCase()`, `.slice()`)
- Arrays (`.push()`, `.pop()`, `.map()`, `.filter()`)
- Functions (declaration, expression, arrow functions)
- Objects (object literals, dot vs bracket access)

### 🛠️ Practice
- "About Me" app  
- BMI calculator + Basic calculator  
- Vowel counter + Password strength checker  
- Shopping cart (add/remove items, filter even numbers)  
- Tip calculator  
- Student object + Library manager  

### 📌 Revision Project
**Student Report Card**  
- Student object with marks array  
- Average calculation + grade display  

---

## 📅 Week 2: Control Flow + DOM Basics

### 🔹 Topics
- Conditionals (`if-else`, `switch`)
- Loops (`for`, `while`, `for...of`)
- DOM Selectors (`querySelector`, `innerText`)
- DOM Events (`addEventListener`)
- DOM Forms (`.value`, `.preventDefault()`)
- DOM Manipulation (`createElement`, `appendChild`, `remove()`)

### 🛠️ Practice
- Odd/even checker + Grade calculator  
- Print numbers 1–10 + Multiplication table generator  
- Change heading text dynamically  
- "Click Me" button + Theme toggle  
- Login form with validation  
- Dynamic To-Do list (add/remove tasks)  

### 📌 Revision Project
**Mini To-Do App**  
- Add, delete, complete tasks with UI updates  

---

## 📅 Week 3: Advanced JS + Browser APIs

### 🔹 Topics
- ES6 Features (template literals, destructuring, spread/rest)
- Array Higher-Order Functions (`map`, `filter`, `reduce`)
- Scope & Hoisting (function vs block scope, closures)
- `this` & Objects (methods, binding)
- Asynchronous JS – Callbacks (`setTimeout`, `setInterval`)
- Promises (`then`, `catch`)

### 🛠️ Practice
- Merge arrays + Profile card with template literals  
- Total prices calculator + Movie filter  
- Closure-based counter  
- Bank account object with methods  
- Timer + Digital clock  
- Fake API call simulator (Promises)  

### 📌 Revision Project
**Quiz App**  
- Questions with options  
- Scoring system  
- Final result display  

---

## 📅 Week 4: Mastery + Final Projects

### 🔹 Topics
- Async/Await (real API fetch: jokes/quotes)  
- LocalStorage (`setItem`, `getItem`)  
- Error Handling
>>>>>>> cdf99bb5
<|MERGE_RESOLUTION|>--- conflicted
+++ resolved
@@ -1,91 +1,73 @@
-<<<<<<< HEAD
-=======
-# 🚀 JavaScript 4-Week Mastery Roadmap
+Week 1: Core Foundations
+Variables & Data Types: Learn let, const, typeof from MDN; make variables (name, age, isStudent); build an "About Me" app.
 
-This repository contains my **4-week structured JavaScript learning plan**, complete with concepts, practice exercises, and mini-projects.  
-By following this plan, I aim to build a **solid foundation in JavaScript**, gain hands-on experience with **modern web APIs**, and create **10–15 real projects** to strengthen my GitHub portfolio before moving to frameworks like **React.js**.
+Operators & Expressions: Explore arithmetic, comparison, logical operators; calculate BMI; make a calculator.
 
----
+Strings: Review .length, .toUpperCase(), .slice(); count vowels; create a password strength checker.
 
-## 📅 Week 1: Core Foundations
+Arrays: Use .push(), .pop(), .map(), .filter(); filter even numbers; design a shopping cart.
 
-### 🔹 Topics
-- Variables & Data Types (`let`, `const`, `typeof`)
-- Operators & Expressions (arithmetic, comparison, logical)
-- Strings (`.length`, `.toUpperCase()`, `.slice()`)
-- Arrays (`.push()`, `.pop()`, `.map()`, `.filter()`)
-- Functions (declaration, expression, arrow functions)
-- Objects (object literals, dot vs bracket access)
+Functions: Cover declaration, expression, arrow functions; square function; tip calculator.
 
-### 🛠️ Practice
-- "About Me" app  
-- BMI calculator + Basic calculator  
-- Vowel counter + Password strength checker  
-- Shopping cart (add/remove items, filter even numbers)  
-- Tip calculator  
-- Student object + Library manager  
+Objects: Object literals, dot vs bracket access; make a student object; build a library manager.
 
-### 📌 Revision Project
-**Student Report Card**  
-- Student object with marks array  
-- Average calculation + grade display  
+Revision Project: Student report card with student object, marks array, average calculation.
 
----
+Week 2: Control Flow + DOM Basics
+Conditionals: if-else, switch; check odd/even; grade calculator.
 
-## 📅 Week 2: Control Flow + DOM Basics
+Loops: for, while, for...of; print 1-10; multiplication table generator.
 
-### 🔹 Topics
-- Conditionals (`if-else`, `switch`)
-- Loops (`for`, `while`, `for...of`)
-- DOM Selectors (`querySelector`, `innerText`)
-- DOM Events (`addEventListener`)
-- DOM Forms (`.value`, `.preventDefault()`)
-- DOM Manipulation (`createElement`, `appendChild`, `remove()`)
+DOM Selectors: querySelector, innerText; change heading text; "Click Me" button.
 
-### 🛠️ Practice
-- Odd/even checker + Grade calculator  
-- Print numbers 1–10 + Multiplication table generator  
-- Change heading text dynamically  
-- "Click Me" button + Theme toggle  
-- Login form with validation  
-- Dynamic To-Do list (add/remove tasks)  
+DOM Events: addEventListener; button changes background color; theme toggle.
 
-### 📌 Revision Project
-**Mini To-Do App**  
-- Add, delete, complete tasks with UI updates  
+DOM Forms: .value, .preventDefault(); capture input; login form with validation.
 
----
+DOM Manipulation: createElement, appendChild, remove(); add <li>; dynamic To-Do list.
 
-## 📅 Week 3: Advanced JS + Browser APIs
+Revision Project: Mini To-Do App (add, delete, complete tasks).
 
-### 🔹 Topics
-- ES6 Features (template literals, destructuring, spread/rest)
-- Array Higher-Order Functions (`map`, `filter`, `reduce`)
-- Scope & Hoisting (function vs block scope, closures)
-- `this` & Objects (methods, binding)
-- Asynchronous JS – Callbacks (`setTimeout`, `setInterval`)
-- Promises (`then`, `catch`)
+Week 3: Advanced JS + Browser APIs
+ES6 Features: Template literals, destructuring, spread; merge arrays; profile card.
 
-### 🛠️ Practice
-- Merge arrays + Profile card with template literals  
-- Total prices calculator + Movie filter  
-- Closure-based counter  
-- Bank account object with methods  
-- Timer + Digital clock  
-- Fake API call simulator (Promises)  
+Array Higher-Order Functions: map, filter, reduce; total prices; movie filter.
 
-### 📌 Revision Project
-**Quiz App**  
-- Questions with options  
-- Scoring system  
-- Final result display  
+Scope & Hoisting: function vs block scope; var vs let; closure-based counter.
 
----
+this & Objects: this keyword; object with method; bank account object.
 
-## 📅 Week 4: Mastery + Final Projects
+Asynchronous JS – Callbacks: setTimeout, setInterval; timer; digital clock.
 
-### 🔹 Topics
-- Async/Await (real API fetch: jokes/quotes)  
-- LocalStorage (`setItem`, `getItem`)  
-- Error Handling
->>>>>>> cdf99bb5
+Promises: Promise, then, catch; fake API call; weather simulator.
+
+Revision Project: Quiz app (questions, scoring, result).
+
+Week 4: Mastery + Final Projects
+Async/Await: async/await; real API fetch (jokes/quotes).
+
+LocalStorage: setItem, getItem; notes app with storage.
+
+Error Handling: try...catch; login form with error alerts.
+
+Classes: class, constructor, extends; User class with methods.
+
+Modules: export, import; modular calculator.
+
+Fetch API: fetch(); GitHub profile fetcher.
+
+JSON & APIs: JSON.parse, JSON.stringify; OMDB movie search.
+
+Capstone Project:
+
+Pick a big project (Weather App, Expense Tracker, Recipe Finder).
+
+Finishing Touches
+Push all projects to GitHub.
+
+Write README files for clarity.
+
+Reflect on coding patterns and learning.
+
+Outcome
+By following this plan, a developer gains hands-on mastery of JavaScript, confidence with modern web APIs, and a strong GitHub portfolio of 10–15 real projects—a solid base before tackling frameworks like React.